--- conflicted
+++ resolved
@@ -8,12 +8,7 @@
 	ErrorInstrumentalizationEnabled     bool   `json:"errorInstrumentalizationEnabled"`
 	ConsoleInstrumentalizationEnabled   bool   `json:"consoleInstrumentalizationEnabled"`
 	WebVitalsInstrumentalizationEnabled bool   `json:"webVitalsInstrumentalizationEnabled"`
-<<<<<<< HEAD
-	TracingEnabled                      bool   `json:"tracingEnabled"`
-	OTLPTracesEndpoint                  string `json:"otlpTracesEndpoint"`
-=======
 	TracingInstrumentationEnabled       bool   `json:"tracingInstrumentationEnabled"`
->>>>>>> 1740ac71
 	ApiKey                              string `json:"apiKey"`
 }
 
@@ -29,12 +24,7 @@
 			ErrorInstrumentalizationEnabled:     raw.Key("instrumentations_errors_enabled").MustBool(true),
 			ConsoleInstrumentalizationEnabled:   raw.Key("instrumentations_console_enabled").MustBool(true),
 			WebVitalsInstrumentalizationEnabled: raw.Key("instrumentations_webvitals_enabled").MustBool(true),
-<<<<<<< HEAD
-			TracingEnabled:                      raw.Key("tracing_enabled").MustBool(false),
-			OTLPTracesEndpoint:                  raw.Key("otlp_traces_endpoint").MustString(""),
-=======
 			TracingInstrumentationEnabled:       raw.Key("instrumentations_tracing_enabled").MustBool(true),
->>>>>>> 1740ac71
 			ApiKey:                              raw.Key("api_key").String(),
 		}
 	}
