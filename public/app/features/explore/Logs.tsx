import _ from 'lodash';
import React, { PureComponent } from 'react';
import Highlighter from 'react-highlight-words';
import classnames from 'classnames';

import * as rangeUtil from 'app/core/utils/rangeutil';
import { RawTimeRange } from 'app/types/series';
import {
  LogsDedupDescription,
  LogsDedupStrategy,
  LogsModel,
  dedupLogRows,
  filterLogLevels,
  getParser,
  LogLevel,
  LogsMetaKind,
  LogsLabelStat,
  LogsParser,
  LogRow,
  calculateFieldStats,
} from 'app/core/logs_model';
import { findHighlightChunksInText } from 'app/core/utils/text';
import { Switch } from 'app/core/components/Switch/Switch';
import ToggleButtonGroup, { ToggleButton } from 'app/core/components/ToggleButtonGroup/ToggleButtonGroup';

import Graph from './Graph';
import LogLabels, { Stats } from './LogLabels';

const PREVIEW_LIMIT = 100;

const graphOptions = {
  series: {
    stack: true,
    bars: {
      show: true,
      lineWidth: 5,
      // barWidth: 10,
    },
    // stack: true,
  },
  yaxis: {
    tickDecimals: 0,
  },
};

/**
 * Renders a highlighted field.
 * When hovering, a stats icon is shown.
 */
const FieldHighlight = onClick => props => {
  return (
    <span className={props.className} style={props.style}>
      {props.children}
      <span className="logs-row__field-highlight--icon fa fa-signal" onClick={() => onClick(props.children)} />
    </span>
  );
};

interface RowProps {
  highlighterExpressions?: string[];
  row: LogRow;
  showDuplicates: boolean;
  showLabels: boolean | null; // Tristate: null means auto
  showLocalTime: boolean;
  showUtc: boolean;
  getRows: () => LogRow[];
  onClickLabel?: (label: string, value: string) => void;
}

interface RowState {
  fieldCount: number;
  fieldLabel: string;
  fieldStats: LogsLabelStat[];
  fieldValue: string;
  parsed: boolean;
  parser: LogsParser;
  parsedFieldHighlights: string[];
  showFieldStats: boolean;
}

/**
 * Renders a log line.
 *
 * When user hovers over it for a certain time, it lazily parses the log line.
 * Once a parser is found, it will determine fields, that will be highlighted.
 * When the user requests stats for a field, they will be calculated and rendered below the row.
 */
class Row extends PureComponent<RowProps, RowState> {
  mouseMessageTimer: NodeJS.Timer;

  state = {
    fieldCount: 0,
    fieldLabel: null,
    fieldStats: null,
    fieldValue: null,
    parsed: false,
    parser: null,
    parsedFieldHighlights: [],
    showFieldStats: false,
  };

  componentWillUnmount() {
    clearTimeout(this.mouseMessageTimer);
  }

  onClickClose = () => {
    this.setState({ showFieldStats: false });
  };

  onClickHighlight = (fieldText: string) => {
    const { getRows } = this.props;
    const { parser } = this.state;

    const fieldMatch = fieldText.match(parser.fieldRegex);
    if (fieldMatch) {
      const allRows = getRows();
      // Build value-agnostic row matcher based on the field label
      const fieldLabel = fieldMatch[1];
      const fieldValue = fieldMatch[2];
      const matcher = parser.buildMatcher(fieldLabel);
      const fieldStats = calculateFieldStats(allRows, matcher);
      const fieldCount = fieldStats.reduce((sum, stat) => sum + stat.count, 0);

      this.setState({ fieldCount, fieldLabel, fieldStats, fieldValue, showFieldStats: true });
    }
  };

  onMouseOverMessage = () => {
    // Don't parse right away, user might move along
    this.mouseMessageTimer = setTimeout(this.parseMessage, 500);
  };

  onMouseOutMessage = () => {
    clearTimeout(this.mouseMessageTimer);
    this.setState({ parsed: false });
  };

  parseMessage = () => {
    if (!this.state.parsed) {
      const { row } = this.props;
      const parser = getParser(row.entry);
      if (parser) {
        // Use parser to highlight detected fields
        const parsedFieldHighlights = [];
        this.props.row.entry.replace(new RegExp(parser.fieldRegex, 'g'), substring => {
          parsedFieldHighlights.push(substring.trim());
          return '';
        });
        this.setState({ parsedFieldHighlights, parsed: true, parser });
      }
    }
  };

  render() {
    const {
      getRows,
      highlighterExpressions,
      onClickLabel,
      row,
      showDuplicates,
      showLabels,
      showLocalTime,
      showUtc,
    } = this.props;
    const {
      fieldCount,
      fieldLabel,
      fieldStats,
      fieldValue,
      parsed,
      parsedFieldHighlights,
      showFieldStats,
    } = this.state;
    const previewHighlights = highlighterExpressions && !_.isEqual(highlighterExpressions, row.searchWords);
    const highlights = previewHighlights ? highlighterExpressions : row.searchWords;
    const needsHighlighter = highlights && highlights.length > 0;
    const highlightClassName = classnames('logs-row__match-highlight', {
      'logs-row__match-highlight--preview': previewHighlights,
    });
    return (
      <div className="logs-row">
        {showDuplicates && (
          <div className="logs-row__duplicates">{row.duplicates > 0 ? `${row.duplicates + 1}x` : null}</div>
        )}
        <div className={row.logLevel ? `logs-row__level logs-row__level--${row.logLevel}` : ''} />
        {showUtc && (
          <div className="logs-row__time" title={`Local: ${row.timeLocal} (${row.timeFromNow})`}>
            {row.timestamp}
          </div>
        )}
        {showLocalTime && (
          <div className="logs-row__time" title={`${row.timestamp} (${row.timeFromNow})`}>
            {row.timeLocal}
          </div>
        )}
        {showLabels && (
          <div className="logs-row__labels">
            <LogLabels getRows={getRows} labels={row.uniqueLabels} onClickLabel={onClickLabel} />
          </div>
        )}
        <div className="logs-row__message" onMouseEnter={this.onMouseOverMessage} onMouseLeave={this.onMouseOutMessage}>
          {parsed && (
            <Highlighter
              autoEscape
              highlightTag={FieldHighlight(this.onClickHighlight)}
              textToHighlight={row.entry}
              searchWords={parsedFieldHighlights}
              highlightClassName="logs-row__field-highlight"
            />
          )}
          {!parsed &&
            needsHighlighter && (
              <Highlighter
                textToHighlight={row.entry}
                searchWords={highlights}
                findChunks={findHighlightChunksInText}
                highlightClassName={highlightClassName}
              />
            )}
          {!parsed && !needsHighlighter && row.entry}
          {showFieldStats && (
            <div className="logs-row__stats">
              <Stats
                stats={fieldStats}
                label={fieldLabel}
                value={fieldValue}
                onClickClose={this.onClickClose}
                rowCount={fieldCount}
              />
            </div>
          )}
        </div>
      </div>
    );
  }
}

function renderMetaItem(value: any, kind: LogsMetaKind) {
  if (kind === LogsMetaKind.LabelsMap) {
    return (
      <span className="logs-meta-item__labels">
        <LogLabels labels={value} plain />
      </span>
    );
  }
  return value;
}

interface LogsProps {
  data: LogsModel;
  highlighterExpressions: string[];
  loading: boolean;
  position: string;
  range?: RawTimeRange;
  scanning?: boolean;
  scanRange?: RawTimeRange;
  onChangeTime?: (range: RawTimeRange) => void;
  onClickLabel?: (label: string, value: string) => void;
  onStartScanning?: () => void;
  onStopScanning?: () => void;
}

interface LogsState {
  dedup: LogsDedupStrategy;
  deferLogs: boolean;
  hiddenLogLevels: Set<LogLevel>;
  renderAll: boolean;
  showLabels: boolean | null; // Tristate: null means auto
  showLocalTime: boolean;
  showUtc: boolean;
}

export default class Logs extends PureComponent<LogsProps, LogsState> {
  deferLogsTimer: NodeJS.Timer;
  renderAllTimer: NodeJS.Timer;

  state = {
    dedup: LogsDedupStrategy.none,
    deferLogs: true,
    hiddenLogLevels: new Set(),
    renderAll: false,
    showLabels: null,
    showLocalTime: true,
    showUtc: false,
  };

  componentDidMount() {
    // Staged rendering
    if (this.state.deferLogs) {
      const { data } = this.props;
      const rowCount = data && data.rows ? data.rows.length : 0;
      // Render all right away if not too far over the limit
      const renderAll = rowCount <= PREVIEW_LIMIT * 2;
      this.deferLogsTimer = setTimeout(() => this.setState({ deferLogs: false, renderAll }), rowCount);
    }
  }

  componentDidUpdate(prevProps, prevState) {
    // Staged rendering
    if (prevState.deferLogs && !this.state.deferLogs && !this.state.renderAll) {
      this.renderAllTimer = setTimeout(() => this.setState({ renderAll: true }), 2000);
    }
  }

  componentWillUnmount() {
    clearTimeout(this.deferLogsTimer);
    clearTimeout(this.renderAllTimer);
  }

  onChangeDedup = (dedup: LogsDedupStrategy) => {
    this.setState(prevState => {
      if (prevState.dedup === dedup) {
        return { dedup: LogsDedupStrategy.none };
      }
      return { dedup };
    });
  };

  onChangeLabels = (event: React.SyntheticEvent) => {
    const target = event.target as HTMLInputElement;
    this.setState({
      showLabels: target.checked,
    });
  };

  onChangeLocalTime = (event: React.SyntheticEvent) => {
    const target = event.target as HTMLInputElement;
    this.setState({
      showLocalTime: target.checked,
    });
  };

  onChangeUtc = (event: React.SyntheticEvent) => {
    const target = event.target as HTMLInputElement;
    this.setState({
      showUtc: target.checked,
    });
  };

  onToggleLogLevel = (rawLevel: string, hiddenRawLevels: Set<string>) => {
    const hiddenLogLevels: Set<LogLevel> = new Set(Array.from(hiddenRawLevels).map(level => LogLevel[level]));
    this.setState({ hiddenLogLevels });
  };

  onClickScan = (event: React.SyntheticEvent) => {
    event.preventDefault();
    this.props.onStartScanning();
  };

  onClickStopScan = (event: React.SyntheticEvent) => {
    event.preventDefault();
    this.props.onStopScanning();
  };

  render() {
    const {
      data,
      highlighterExpressions,
      loading = false,
      onClickLabel,
      position,
      range,
      scanning,
      scanRange,
    } = this.props;
    const { dedup, deferLogs, hiddenLogLevels, renderAll, showLocalTime, showUtc } = this.state;
    let { showLabels } = this.state;
    const hasData = data && data.rows && data.rows.length > 0;
    const showDuplicates = dedup !== LogsDedupStrategy.none;

    // Filtering
    const filteredData = filterLogLevels(data, hiddenLogLevels);
    const dedupedData = dedupLogRows(filteredData, dedup);
    const dedupCount = dedupedData.rows.reduce((sum, row) => sum + row.duplicates, 0);
    const meta = [...data.meta];
    if (dedup !== LogsDedupStrategy.none) {
      meta.push({
        label: 'Dedup count',
        value: dedupCount,
        kind: LogsMetaKind.Number,
      });
    }

    // Staged rendering
    const processedRows = dedupedData.rows;
    const firstRows = processedRows.slice(0, PREVIEW_LIMIT);
    const lastRows = processedRows.slice(PREVIEW_LIMIT);

    // Check for labels
    if (showLabels === null) {
      if (hasData) {
        showLabels = data.rows.some(row => _.size(row.uniqueLabels) > 0);
      } else {
        showLabels = true;
      }
    }

    const scanText = scanRange ? `Scanning ${rangeUtil.describeTimeRange(scanRange)}` : 'Scanning...';

    // React profiler becomes unusable if we pass all rows to all rows and their labels, using getter instead
    const getRows = () => processedRows;

    return (
      <div className="logs-panel">
        <div className="logs-panel-graph">
          <Graph
            data={data.series}
            height="100px"
            range={range}
            id={`explore-logs-graph-${position}`}
            onChangeTime={this.props.onChangeTime}
            onToggleSeries={this.onToggleLogLevel}
            userOptions={graphOptions}
          />
        </div>
        <div className="logs-panel-options">
          <div className="logs-panel-controls">
<<<<<<< HEAD
            <Switch label="Timestamp" checked={showUtc} onChange={this.onChangeUtc} transparent />
            <Switch label="Local time" checked={showLocalTime} onChange={this.onChangeLocalTime} transparent />
            <Switch label="Labels" checked={showLabels} onChange={this.onChangeLabels} transparent />
            <ToggleButtonGroup label="Dedup" transparent={true}>
              {Object.keys(LogsDedupStrategy).map((dedupType, i) => (
                <ToggleButton key={i} value={dedupType} onChange={this.onChangeDedup} selected={dedup === dedupType}>
                  {dedupType}
                </ToggleButton>
              ))}
            </ToggleButtonGroup>
=======
            <Switch label="Timestamp" checked={showUtc} onChange={this.onChangeUtc} small />
            <Switch label="Local time" checked={showLocalTime} onChange={this.onChangeLocalTime} small />
            <Switch label="Labels" checked={showLabels} onChange={this.onChangeLabels} small />
            <ToggleButtonGroup
              label="Dedup"
              onChange={this.onChangeDedup}
              value={dedup}
              render={({ selectedValue, onChange }) =>
                Object.keys(LogsDedupStrategy).map((dedupType, i) => (
                  <ToggleButton
                    className="btn-small"
                    key={i}
                    value={dedupType}
                    onChange={onChange}
                    title={LogsDedupDescription[dedupType] || null}
                    selected={selectedValue === dedupType}
                  >
                    {dedupType}
                  </ToggleButton>
                ))
              }
            />
            {hasData &&
              meta && (
                <div className="logs-panel-meta">
                  {meta.map(item => (
                    <div className="logs-panel-meta__item" key={item.label}>
                      <span className="logs-panel-meta__label">{item.label}:</span>
                      <span className="logs-panel-meta__value">{renderMetaItem(item.value, item.kind)}</span>
                    </div>
                  ))}
                </div>
              )}
>>>>>>> b380f741
          </div>
        </div>

        {hasData &&
          meta && (
            <div className="logs-panel-meta">
              {meta.map(item => (
                <div className="logs-panel-meta__item" key={item.label}>
                  <span className="logs-panel-meta__label">{item.label}:</span>
                  <span className="logs-panel-meta__value">{renderMetaItem(item.value, item.kind)}</span>
                </div>
              ))}
            </div>
          )}

        <div className="logs-rows">
          {hasData &&
            !deferLogs &&
            // Only inject highlighterExpression in the first set for performance reasons
            firstRows.map(row => (
              <Row
                key={row.key + row.duplicates}
                getRows={getRows}
                highlighterExpressions={highlighterExpressions}
                row={row}
                showDuplicates={showDuplicates}
                showLabels={showLabels}
                showLocalTime={showLocalTime}
                showUtc={showUtc}
                onClickLabel={onClickLabel}
              />
            ))}
          {hasData &&
            !deferLogs &&
            renderAll &&
            lastRows.map(row => (
              <Row
                key={row.key + row.duplicates}
                getRows={getRows}
                row={row}
                showDuplicates={showDuplicates}
                showLabels={showLabels}
                showLocalTime={showLocalTime}
                showUtc={showUtc}
                onClickLabel={onClickLabel}
              />
            ))}
          {hasData && deferLogs && <span>Rendering {dedupedData.rows.length} rows...</span>}
        </div>
        {!loading &&
          !hasData &&
          !scanning && (
            <div className="logs-panel-nodata">
              No logs found.
              <a className="link" onClick={this.onClickScan}>
                Scan for older logs
              </a>
            </div>
          )}

        {scanning && (
          <div className="logs-panel-nodata">
            <span>{scanText}</span>
            <a className="link" onClick={this.onClickStopScan}>
              Stop scan
            </a>
          </div>
        )}
      </div>
    );
  }
}<|MERGE_RESOLUTION|>--- conflicted
+++ resolved
@@ -415,52 +415,22 @@
         </div>
         <div className="logs-panel-options">
           <div className="logs-panel-controls">
-<<<<<<< HEAD
             <Switch label="Timestamp" checked={showUtc} onChange={this.onChangeUtc} transparent />
             <Switch label="Local time" checked={showLocalTime} onChange={this.onChangeLocalTime} transparent />
             <Switch label="Labels" checked={showLabels} onChange={this.onChangeLabels} transparent />
             <ToggleButtonGroup label="Dedup" transparent={true}>
               {Object.keys(LogsDedupStrategy).map((dedupType, i) => (
-                <ToggleButton key={i} value={dedupType} onChange={this.onChangeDedup} selected={dedup === dedupType}>
+                <ToggleButton
+                  key={i}
+                  value={dedupType}
+                  onChange={this.onChangeDedup}
+                  selected={dedup === dedupType}
+                  tooltip={LogsDedupDescription[dedupType]}
+                >
                   {dedupType}
                 </ToggleButton>
               ))}
             </ToggleButtonGroup>
-=======
-            <Switch label="Timestamp" checked={showUtc} onChange={this.onChangeUtc} small />
-            <Switch label="Local time" checked={showLocalTime} onChange={this.onChangeLocalTime} small />
-            <Switch label="Labels" checked={showLabels} onChange={this.onChangeLabels} small />
-            <ToggleButtonGroup
-              label="Dedup"
-              onChange={this.onChangeDedup}
-              value={dedup}
-              render={({ selectedValue, onChange }) =>
-                Object.keys(LogsDedupStrategy).map((dedupType, i) => (
-                  <ToggleButton
-                    className="btn-small"
-                    key={i}
-                    value={dedupType}
-                    onChange={onChange}
-                    title={LogsDedupDescription[dedupType] || null}
-                    selected={selectedValue === dedupType}
-                  >
-                    {dedupType}
-                  </ToggleButton>
-                ))
-              }
-            />
-            {hasData &&
-              meta && (
-                <div className="logs-panel-meta">
-                  {meta.map(item => (
-                    <div className="logs-panel-meta__item" key={item.label}>
-                      <span className="logs-panel-meta__label">{item.label}:</span>
-                      <span className="logs-panel-meta__value">{renderMetaItem(item.value, item.kind)}</span>
-                    </div>
-                  ))}
-                </div>
-              )}
->>>>>>> b380f741
           </div>
         </div>
 
